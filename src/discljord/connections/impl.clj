--- conflicted
+++ resolved
@@ -42,19 +42,12 @@
   "Returns if a shard should try to resume."
   [shard]
   (log/trace "Testing if shard" (:id shard) "should resume:" shard)
-<<<<<<< HEAD
-  (and (not (new-session-stop-code? (:stop-code shard)))
-       (:seq shard)
-       (:session-id shard)
-       (not (:unresumable shard))))
-=======
   (when (and (:session-id shard)
              (:seq shard))
     (and (not (new-session-stop-code? (:stop-code shard)))
          (:seq shard)
          (:session-id shard)
          (not (:unresumable shard)))))
->>>>>>> 1e878515
 
 (defmethod handle-websocket-event :connect
   [shard [_]]
@@ -473,27 +466,17 @@
 
 (defn make-shard
   "Creates a new shard with the given `id` and `shard-count`."
-<<<<<<< HEAD
-  [intents id shard-count & {:keys [session-id session-seq]}]
+  [intents id shard-count compress & {:keys [session-id session-seq]}]
   (merge {:id id
           :count shard-count
           :intents intents
           :event-ch (a/chan 100)
           :communication-ch (a/chan 100)
-          :connections-ch (a/chan 1)}
+          :connections-ch (a/chan 1)
+          :compress compress}
          (when (and session-id session-seq)
            {:session-id session-id
             :seq session-seq})))
-=======
-  [intents id shard-count compress]
-  {:id id
-   :count shard-count
-   :intents intents
-   :event-ch (a/chan 100)
-   :communication-ch (a/chan 100)
-   :connections-ch (a/chan 1)
-   :compress compress})
->>>>>>> 1e878515
 
 (defn after-timeout!
   "Calls a function of no arguments after the given `timeout`.
@@ -684,16 +667,11 @@
 (defn connect-shards!
   "Connects a set of shards with the given `shard-ids`.
   Returns nil."
-<<<<<<< HEAD
-  [output-ch communication-ch url token intents shard-count shard-ids & {:keys [session-id session-seq]}]
-  (let [shards (mapv #(make-shard intents % shard-count
+  [output-ch communication-ch url token intents shard-count shard-ids compress & {:keys [session-id session-seq]}]
+  (let [shards (mapv #(make-shard intents % shard-count compress
                                   :session-id session-id
                                   :session-seq session-seq)
                      shard-ids)]
-=======
-  [output-ch communication-ch url token intents shard-count shard-ids compress]
-  (let [shards (mapv #(make-shard intents % shard-count compress) shard-ids)]
->>>>>>> 1e878515
     (a/go-loop [shards shards
                 shard-chs (mapv #(step-shard! % url token) shards)]
       (if (some identity shard-chs)
