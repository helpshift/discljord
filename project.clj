<<<<<<< HEAD
(defproject org.suskalo/discljord "1.1.1-helpshift"
=======
(defproject org.suskalo/discljord "1.2.0"
>>>>>>> 1e878515
  :description " A Clojure wrapper library for the Discord API, with full API coverage (except voice, for now), and high scalability."
  :url "https://github.com/IGJoshua/discljord"
  :license {:name "Eclipse Public License"
            :url "http://www.eclipse.org/legal/epl-v10.html"}
  :repositories [["private" {:url "s3p://maven.helpshift.com/releases/"
                             ;; assumes LEIN_USERNAME and LEIN_PASSPHRASE
                             ;; environment variables
                             :username :env
                             :passphrase :env}]]
  :plugins [[s3-wagon-private "1.1.2"]]
  :dependencies [[org.clojure/clojure "1.10.1"]
                 [org.clojure/core.async "1.2.603"]
                 [org.clojure/data.json "1.0.0"]
                 [org.clojure/tools.logging "1.1.0"]
                 [http-kit "2.4.0-alpha6"]
                 [stylefruits/gniazdo "1.2.0"]]
  :target-path "target/%s"
  :jar-name "discljord-%s.jar"
  :deploy-branches ["master" "release" "hotfix" "feature/resume-session-between--process"]
  :profiles {:dev {:dependencies [[http-kit.fake "0.2.2"]
                                  [ch.qos.logback/logback-classic "1.2.3"]]
                   :plugins [[lein-codox "0.10.7"]]
                   :exclusions [http-kit]
                   :jvm-opts ["-Dclojure.tools.logging.factory=clojure.tools.logging.impl/slf4j-factory"]}})<|MERGE_RESOLUTION|>--- conflicted
+++ resolved
@@ -1,8 +1,4 @@
-<<<<<<< HEAD
-(defproject org.suskalo/discljord "1.1.1-helpshift"
-=======
-(defproject org.suskalo/discljord "1.2.0"
->>>>>>> 1e878515
+(defproject org.suskalo/discljord "1.2.0-helpshift"
   :description " A Clojure wrapper library for the Discord API, with full API coverage (except voice, for now), and high scalability."
   :url "https://github.com/IGJoshua/discljord"
   :license {:name "Eclipse Public License"
